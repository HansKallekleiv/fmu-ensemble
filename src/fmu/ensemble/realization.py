--- conflicted
+++ resolved
@@ -114,7 +114,6 @@
         self.from_txt('parameters.txt')
         self.from_status()
 
-<<<<<<< HEAD
     def to_virtual(self, name=None, deepcopy=True):
         """Convert the current ScratchRealization object
         to a VirtualRealization
@@ -132,7 +131,7 @@
             return VirtualRealization(name, copy.deepcopy(self.data))
         else:
             return VirtualRealization(name, self.data)
-=======
+
     def from_file(self, localpath, fformat, convert_numeric=True,
                   force_reread=False):
         """
@@ -148,7 +147,6 @@
             self.from_csv(localpath, convert_numeric, force_reread)
         else:
             raise ValueError("Unsupported file format %s" % fformat)
->>>>>>> 6868190e
 
     def from_txt(self, localpath, convert_numeric=True,
                  force_reread=False):
