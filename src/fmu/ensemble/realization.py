--- conflicted
+++ resolved
@@ -1561,31 +1561,18 @@
     return (start_date, end_date)
 
 
-<<<<<<< HEAD
-def flatten(d, parent_key="", sep="_"):
-=======
 def flatten(dictionary, parent_key="", sep="_"):
->>>>>>> 973eeca9
     """Flatten dictionary keys
 
     Code from stackoverflow.
     """
     items = []
-<<<<<<< HEAD
-    for k, v in d.items():
-        new_key = parent_key + sep + k if parent_key else k
-        if isinstance(v, collections.MutableMapping):
-            items.extend(flatten(v, new_key, sep=sep).items())
-        else:
-            items.append((new_key, v))
-=======
     for key, value in dictionary.items():
         new_key = parent_key + sep + key if parent_key else key
         if isinstance(value, collections.MutableMapping):
             items.extend(flatten(value, new_key, sep=sep).items())
         else:
             items.append((new_key, value))
->>>>>>> 973eeca9
     return dict(items)
 
 
