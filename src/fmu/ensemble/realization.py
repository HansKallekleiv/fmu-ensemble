--- conflicted
+++ resolved
@@ -709,19 +709,6 @@
 
                 if metayaml:
                     metadict = {}
-<<<<<<< HEAD
-                    # With dot, f.ex. "base.gri" and ".base.gri.yml"
-                    if os.path.exists(os.path.join(dirname, "." + basename + ".yml")):
-
-                        metadict = yaml.full_load(
-                            open(os.path.join(dirname, "." + basename + ".yml"))
-                        )
-                    # Without dot, "base.gri" and "base.gri.yml"
-                    if os.path.exists(os.path.join(dirname, basename + ".yml")):
-                        metadict = yaml.full_load(
-                            open(os.path.join(dirname, basename + ".yml"))
-                        )
-=======
                     yaml_candidates = [
                         "." + basename + ".yml",
                         basename + ".yml",
@@ -735,7 +722,6 @@
                             metadict = yaml.full_load(open(os.path.join(dirname, cand)))
                         continue
 
->>>>>>> f478ca5d
                     # Flatten metadict:
                     metadict = flatten(metadict, sep="--")
                     for key, value in metadict.items():
