--- conflicted
+++ resolved
@@ -89,19 +89,6 @@
         logger.info('ScratchEnsemble initialized with %d realizations',
                     count)
 
-<<<<<<< HEAD
-=======
-        # Remove failed realization from the ensemble
-        list_of_failed = self.get_ok().query("OK == False")['REAL'].values
-        if list_of_failed.size:
-            logger.warning('The following failed realizations and were ' +
-                           'removed from %s\n%s',  self._name,
-                           ",".join(list_of_failed))
-            logger.warning('This behaviour will change in the future, then ' +
-                           'you need to explicitly filter non-OK away')
-            self.remove_realizations(list_of_failed)
-
->>>>>>> 17b2a5f1
     def __getitem__(self, realizationindex):
         """Get one of the realizations.
 
@@ -772,15 +759,11 @@
             if key != 'STATUS':  # STATUS dataframe contains too many strings..
                 groupby = list(set(groupby + stringcolumns))
 
-<<<<<<< HEAD
-            if groupby:
-=======
             dtypes = data.dtypes.unique()
             if not (int in dtypes or float in dtypes):
                 logger.info("No numerical data to aggregate in %s", key)
                 continue
             if len(groupby):
->>>>>>> 17b2a5f1
                 logger.info("Grouping %s by %s", key, groupby)
                 aggobject = data.groupby(groupby)
             else:
