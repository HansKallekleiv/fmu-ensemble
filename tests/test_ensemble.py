--- conflicted
+++ resolved
@@ -233,9 +233,6 @@
     assert 'p10' in df_stats['FOPR'].columns
     assert 'p90' in df_stats['FOPR'].columns
     assert df_stats['FOPR']['min'].iloc[-1] < \
-<<<<<<< HEAD
-        df_stats['FOPR']['max'].iloc[-1]
-=======
         df_stats['FOPR']['max'].iloc[-1]
 
     obs = reekensemble.from_obs_yaml(testdir +
@@ -246,4 +243,3 @@
     df_mismatch = reekensemble.ensemble_mismatch()
 
     assert len(df_mismatch.columns) == 7
->>>>>>> 78f27235
