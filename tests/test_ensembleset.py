# -*- coding: utf-8 -*-
"""Testing fmu-ensemble, EnsembleSet class."""

from __future__ import absolute_import
from __future__ import division
from __future__ import print_function

import os
import re
import glob
import shutil
import pandas as pd

import pytest

from fmu import config
<<<<<<< HEAD
from fmu.ensemble import ScratchEnsemble, EnsembleSet
=======
from fmu import ensemble
from fmu.tools import volumetrics
>>>>>>> b2d1ad1d

fmux = config.etc.Interaction()
logger = fmux.basiclogger(__name__, level='WARNING')

if not fmux.testsetup():
    raise SystemExit()


def test_ensembleset_reek001(tmp='TMP'):
    """Test import of a stripped 5 realization ensemble,
    manually doubled to two identical ensembles
    """

    if '__file__' in globals():
        # Easen up copying test code into interactive sessions
        testdir = os.path.dirname(os.path.abspath(__file__))
    else:
        testdir = os.path.abspath('.')
    ensdir = os.path.join(testdir,
                          "data/testensemble-reek001/")

    # Copy iter-0 to iter-1, creating an identical ensemble
    # we can load for testing.
    for realizationdir in glob.glob(ensdir + '/realization-*'):
        if os.path.exists(realizationdir + '/iter-1'):
            if os.path.islink(realizationdir + '/iter-1'):
                os.remove(realizationdir + '/iter-1')
            else:
                shutil.rmtree(realizationdir + '/iter-1')
        os.symlink(realizationdir + '/iter-0',
                   realizationdir + '/iter-1')

    iter0 = ScratchEnsemble('iter-0',
                            ensdir + '/realization-*/iter-0')
    iter1 = ScratchEnsemble('iter-1',
                            ensdir + '/realization-*/iter-1')

    ensset = EnsembleSet("reek001", [iter0, iter1])
    assert len(ensset) == 2
    assert len(ensset['iter-0'].get_df('STATUS')) == 250
    assert len(ensset['iter-1'].get_df('STATUS')) == 250

    # Try adding the same object over again
    try:
        ensset.add_ensemble(iter0)
    except ValueError:
        pass
    assert len(ensset) == 2  # Unchanged!

    # Initialize starting from empty ensemble
    ensset2 = EnsembleSet("reek001", [])
    ensset2.add_ensemble(iter0)
    ensset2.add_ensemble(iter1)
    assert len(ensset2) == 2

    # Check that we can skip the empty list:
    ensset2x = EnsembleSet("reek001")
    ensset2x.add_ensemble(iter0)
    ensset2x.add_ensemble(iter1)
    assert len(ensset2x) == 2

    # Initialize directly from path with globbing:
    ensset3 = EnsembleSet("reek001direct", [])
    ensset3.add_ensembles_frompath(ensdir)
    assert len(ensset3) == 2

    # Alternative globbing:
    ensset4 = EnsembleSet("reek001direct2", frompath=ensdir)
    assert len(ensset4) == 2

    # Testing aggregation of parameters
    paramsdf = ensset3.parameters
    if not os.path.exists(tmp):
        os.mkdir(tmp)
    paramsdf.to_csv(os.path.join(tmp, 'enssetparams.csv'), index=False)
    assert isinstance(paramsdf, pd.DataFrame)
    assert len(ensset3.parameters) == 10
    assert len(ensset3.parameters.columns) == 27
    assert 'ENSEMBLE' in ensset3.parameters.columns
    assert 'REAL' in ensset3.parameters.columns

    outputs = ensset3.load_txt('outputs.txt')
    assert 'NPV' in outputs.columns

    # Test Eclipse summary handling:
    assert len(ensset3.get_smry_dates(freq='report')) == 641
    assert len(ensset3.get_smry_dates(freq='monthly')) == 37
    assert len(ensset3.load_smry(column_keys=['FOPT'],
                                 time_index='yearly')) == 50
    monthly = ensset3.load_smry(column_keys=['F*'],
                                time_index='monthly')
    assert monthly.columns[0] == 'ENSEMBLE'
    assert monthly.columns[1] == 'REAL'
    assert monthly.columns[2] == 'DATE'

    # Check that we can retrieve cached versions
    assert len(ensset3.get_df('unsmry--monthly')) == 380
    assert len(ensset3.get_df('unsmry--yearly')) == 50
    monthly.to_csv(os.path.join(tmp, 'ensset-monthly.csv'), index=False)

    with pytest.raises(ValueError):
        ensset3.get_df('unsmry--weekly')

    # Check errors when we ask for stupid stuff
    with pytest.raises(ValueError):
        ensset3.load_csv('bogus.csv')
    with pytest.raises(ValueError):
        ensset3.get_df('bogus.csv')

    # Test aggregation of csv files:
    vol_df = ensset3.load_csv('share/results/volumes/' +
                              'simulator_volume_fipnum.csv')
    assert 'REAL' in vol_df
    assert 'ENSEMBLE' in vol_df
    assert len(vol_df['REAL'].unique()) == 3
    assert len(vol_df['ENSEMBLE'].unique()) == 2
    assert len(ensset3.keys()) == 7

    # Test scalar imports:
    ensset3.load_scalar('npv.txt')
    npv = ensset3.get_df('npv.txt')
    assert 'ENSEMBLE' in npv
    assert 'REAL' in npv
    assert 'npv.txt' in npv
    assert len(npv) == 10
    # Scalar import with forced numerics:
    ensset3.load_scalar('npv.txt', convert_numeric=True, force_reread=True)
    npv = ensset3.get_df('npv.txt')
    assert len(npv) == 8

    predel_len = len(ensset3.keys())
    ensset3.drop('parameters.txt')
    assert len(ensset3.keys()) == predel_len - 1

    # Test callback functionality, that we can convert rms
    # volumetrics in each realization. First we need a
    # wrapper which is able to work on ScratchRealizations.
    def rms_vol2df(kwargs):
        fullpath = os.path.join(kwargs['realization'].runpath(),
                                kwargs['filename'])
        # The supplied callback should not fail too easy.
        if os.path.exists(fullpath):
            return volumetrics.rmsvolumetrics_txt2df(fullpath)
        else:
            return pd.DataFrame()
    rmsvols_df = ensset3.apply(rms_vol2df,
                               filename='share/results/volumes/'
                               + 'geogrid_vol_oil_1.txt')
    assert rmsvols_df['STOIIP_OIL'].sum() > 0
    assert len(rmsvols_df['REAL'].unique()) == 4
    assert len(rmsvols_df['ENSEMBLE'].unique()) == 2

    # Test that we can dump to disk as well and load from csv:
    ensset3.apply(rms_vol2df, filename='share/results/volumes/'
                  + 'geogrid_vol_oil_1.txt',
                  localpath='share/results/volumes/geogrid--oil.csv',
                  dumptodisk=True)
    geogrid_oil = ensset3.load_csv('share/results/volumes/geogrid--oil.csv')
    assert len(geogrid_oil['REAL'].unique()) == 4
    assert len(geogrid_oil['ENSEMBLE'].unique()) == 2

    # Initialize differently, using only the root path containing
    # realization-*
    ensset4 = EnsembleSet("foo", frompath=ensdir)
    assert len(ensset4) == 2
    assert isinstance(ensset4['iter-0'], ScratchEnsemble)
    assert isinstance(ensset4['iter-1'], ScratchEnsemble)

    # Delete the symlinks when we are done.
    for realizationdir in glob.glob(ensdir + '/realization-*'):
        os.remove(realizationdir + '/iter-1')


def test_pred_dir():
    """Test import of a stripped 5 realization ensemble,
    manually doubled to two identical ensembles,
    plus a prediction ensemble
    """

    if '__file__' in globals():
        # Easen up copying test code into interactive sessions
        testdir = os.path.dirname(os.path.abspath(__file__))
    else:
        testdir = os.path.abspath('.')
    ensdir = os.path.join(testdir,
                          "data/testensemble-reek001/")

    # Copy iter-0 to iter-1, creating an identical ensemble
    # we can load for testing. Delete in case it exists
    for realizationdir in glob.glob(ensdir + '/realization-*'):
        if os.path.exists(realizationdir + '/iter-1'):
            os.remove(realizationdir + '/iter-1')
        os.symlink(realizationdir + '/iter-0',
                   realizationdir + '/iter-1')
        if os.path.exists(realizationdir + '/pred-dg3'):
            os.remove(realizationdir + '/pred-dg3')
        os.symlink(realizationdir + '/iter-0',
                   realizationdir + '/pred-dg3')

    # Initialize differently, using only the root path containing
    # realization-*. The frompath argument does not support
    # anything but iter-* naming convention for ensembles (yet?)
    ensset = EnsembleSet("foo", frompath=ensdir)
    assert len(ensset) == 2
    assert isinstance(ensset['iter-0'], ScratchEnsemble)
    assert isinstance(ensset['iter-1'], ScratchEnsemble)

    # We need to be more explicit to include the pred-dg3 directory:
    pred_ens = ScratchEnsemble('pred-dg3',
                               ensdir + "realization-*/pred-dg3")
    ensset.add_ensemble(pred_ens)
    assert isinstance(ensset['pred-dg3'], ScratchEnsemble)
    assert len(ensset) == 3

    # Check the flagging in aggregated data:
    yearlysum = ensset.load_smry(time_index='yearly')
    assert 'ENSEMBLE' in yearlysum.columns

    ens_list = list(yearlysum['ENSEMBLE'].unique())
    assert len(ens_list) == 3
    assert 'pred-dg3' in ens_list
    assert 'iter-0' in ens_list
    assert 'iter-1' in ens_list

    # Try to add a new ensemble with a similar name to an existing:
    foo_ens = ScratchEnsemble('pred-dg3',
                              ensdir + "realization-*/iter-1")
    with pytest.raises(ValueError):
        ensset.add_ensemble(foo_ens)
    assert len(ensset) == 3

    # Delete the symlinks when we are done.
    for realizationdir in glob.glob(ensdir + '/realization-*'):
        os.remove(realizationdir + '/iter-1')
        os.remove(realizationdir + '/pred-dg3')


def test_mangling_data():
    """Test import of a stripped 5 realization ensemble,
    manually doubled to two identical ensembles,
    and then with some data removed
    """

    if '__file__' in globals():
        # Easen up copying test code into interactive sessions
        testdir = os.path.dirname(os.path.abspath(__file__))
    else:
        testdir = os.path.abspath('.')
    ensdir = os.path.join(testdir,
                          "data/testensemble-reek001/")

    # Copy iter-0 to iter-1, creating an identical ensemble<
    # we can load for testing. Delete in case it exists
    for realizationdir in glob.glob(ensdir + '/realization-*'):
        if os.path.exists(realizationdir + '/iter-1'):
            if os.path.islink(realizationdir + '/iter-1'):
                os.remove(realizationdir + '/iter-1')
            else:
                shutil.rmtree(realizationdir + '/iter-1')
        # Symlink each file/dir individually (so we can remove some)
        os.mkdir(realizationdir + '/iter-1')
        for realizationcomponent in glob.glob(realizationdir + '/iter-0/*'):
            if ('parameters.txt' not in realizationcomponent) and \
               ('outputs.txt' not in realizationcomponent):
                os.symlink(realizationcomponent,
                           realizationcomponent.replace('iter-0', 'iter-1'))

    # Trigger warnings:
    assert not EnsembleSet()  # warning given
    assert not EnsembleSet(['bargh'])  # warning given
    assert not EnsembleSet('bar')  # No warning, just empty
    EnsembleSet('foobar', frompath="foobarth")  # trigger warning

    ensset = EnsembleSet("foo", frompath=ensdir)
    assert len(ensset) == 2
    assert isinstance(ensset['iter-0'], ScratchEnsemble)
    assert isinstance(ensset['iter-1'], ScratchEnsemble)

    assert 'parameters.txt' in ensset.keys()

    # We should only have parameters in iter-0
    params = ensset.get_df('parameters.txt')
    assert len(params) == 5
    assert params['ENSEMBLE'].unique() == 'iter-0'

    ensset.load_txt('outputs.txt')
    assert 'outputs.txt' in ensset.keys()
    assert len(ensset.get_df('outputs.txt')) == 4

    # When it does not exist in any of the ensembles, we
    # should error
    with pytest.raises(ValueError):
        ensset.get_df('foobar')

    # Delete the symlinks when we are done.
    for realizationdir in glob.glob(ensdir + '/realization-*'):
        shutil.rmtree(realizationdir + '/iter-1')


def test_filestructures(tmp='TMP'):
    """Generate filepath structures that we want to be able to initialize
    as ensemblesets.

    This function generatate dummy data
    """
    if '__file__' in globals():
        # Easen up copying test code into interactive sessions
        testdir = os.path.dirname(os.path.abspath(__file__))
    else:
        testdir = os.path.abspath('.')
    ensdir = os.path.join(testdir, tmp,
                          "data/dummycase/")
    if os.path.exists(ensdir):
        shutil.rmtree(ensdir)
    os.makedirs(ensdir)
    no_reals = 5
    no_iters = 4
    for real in range(no_reals):
        for iterr in range(no_iters):  # 'iter' is a builtin..
            runpath1 = os.path.join(ensdir,
                                    "iter_" + str(iterr),
                                    "real_" + str(real))
            runpath2 = os.path.join(ensdir,
                                    "real-" + str(real),
                                    "iteration" + str(iterr))
            os.makedirs(runpath1)
            os.makedirs(runpath2)
            open(os.path.join(runpath1,
                              'parameters.txt'), 'w')\
                .write('REALTIMESITER ' + str(real * iterr) + '\n')
            open(os.path.join(runpath1,
                              'parameters.txt'), 'w')\
                .write('REALTIMESITERX2 ' + str(real * iterr * 2) + '\n')

    # Initializing from this ensemble root should give nothing,
    # we do not recognize this iter_*/real_* by default
    assert not EnsembleSet('dummytest1', frompath=ensdir)

    # Try to initialize providing the path to be globbed,
    # should still not work because the naming is non-standard:
    assert not EnsembleSet('dummytest2',
                           frompath=ensdir
                           + 'iter_*/real_*')
    # If we also provide regexpes, we should be able to:
    dummy = EnsembleSet('dummytest3',
                        frompath=ensdir + 'iter_*/real_*',
                        realidxregexp=re.compile(r'real_(\d+)'),
                        iterregexp=r'iter_(\d+)')
    # (regexpes can also be supplied as strings)

    assert len(dummy) == no_iters
    assert len(dummy[dummy.ensemblenames[0]]) == no_reals
    # Ensemble name should be set depending on the iterregexp we supply:
    assert len(dummy.ensemblenames[0]) == len('X')
    for ens_name in dummy.ensemblenames:
        print(dummy[ens_name])
    dummy2 = EnsembleSet('dummytest4',
                         frompath=ensdir + 'iter_*/real_*',
                         realidxregexp=re.compile(r'real_(\d+)'),
                         iterregexp=re.compile(r'(iter_\d+)'))
    # Different regexp for iter, so we get different ensemble names:
    assert len(dummy2.ensemblenames[0]) == len('iter-X')

    dummy3 = EnsembleSet('dummytest5',
                         frompath=ensdir + 'real-*/iteration*',
                         realidxregexp=re.compile(r'real-(\d+)'),
                         iterregexp=re.compile(r'iteration(\d+)'))
    assert len(dummy3) == no_iters
    assert len(dummy3[dummy3.ensemblenames[0]]) == no_reals

    # Difficult question whether this code should fail hard
    # or be forgiving for the "erroneous" (ambigous) user input
    dummy6 = EnsembleSet('dummytest6',
                         frompath=ensdir + 'real-*/iteration*',
                         realidxregexp=re.compile(r'real-(\d+)'))
    # Only one ensemble is distingushed because we did not tell
    # the code how the ensembles are named:
    assert len(dummy6) == 1
    # There are 20 realizations in the file structure, but
    # only 5 unique realization indices. We get back an ensemble
    # with 5 members, but exactly which is not defined (or tested)
    assert len(dummy6[dummy6.ensemblenames[0]]) == 5<|MERGE_RESOLUTION|>--- conflicted
+++ resolved
@@ -14,12 +14,8 @@
 import pytest
 
 from fmu import config
-<<<<<<< HEAD
 from fmu.ensemble import ScratchEnsemble, EnsembleSet
-=======
-from fmu import ensemble
 from fmu.tools import volumetrics
->>>>>>> b2d1ad1d
 
 fmux = config.etc.Interaction()
 logger = fmux.basiclogger(__name__, level='WARNING')
